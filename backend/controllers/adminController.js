console.log('=== ADMIN CONTROLLER CARGADO ===');
const admin = require('../config/firebase');
const { userModel, petModel } = require('../models/adapter');

// Acción masiva para gestionar múltiples usuarios
exports.bulkAction = async (req, res) => {
  try {
    const { userIds, action } = req.body;
    
    if (!userIds || !Array.isArray(userIds) || userIds.length === 0) {
<<<<<<< HEAD
      return res.apiValidationError([{field: "general", code: "VALIDATION_ERROR", messageKey: "admin.validation.failed"}], "admin.validation.error", { error: 'Se requiere una lista válida de IDs de usuario' });
    }
    
    if (!action) {
      return res.apiValidationError([{field: "general", code: "VALIDATION_ERROR", messageKey: "admin.validation.failed"}], "admin.validation.error", { error: 'Se requiere especificar una acción' });
=======
      return res.apiValidationError([{
        field: 'userIds',
        code: 'REQUIRED',
        messageKey: 'admin.bulk_action_user_ids_required'
      }]);
    }
    
    if (!action) {
      return res.apiValidationError([{
        field: 'action',
        code: 'REQUIRED', 
        messageKey: 'admin.bulk_action_required'
      }]);
>>>>>>> 08d7f702
    }
    
    let results = [];
    let errors = [];
    
    // Diferentes acciones posibles
    switch (action) {
      case 'delete':
        // Eliminar usuarios en lote
        for (const userId of userIds) {
          try {
            // Eliminar de Firebase Auth
            await admin.auth().deleteUser(userId);
            
            results.push({ userId, status: 'success' });
          } catch (error) {
            errors.push({ userId, error: error.message });
          }
        }
        break;
        
      case 'disable':
        // Deshabilitar usuarios en lote
        for (const userId of userIds) {
          try {
            await admin.auth().updateUser(userId, { disabled: true });
            results.push({ userId, status: 'success' });
          } catch (error) {
            errors.push({ userId, error: error.message });
          }
        }
        break;
        
      case 'enable':
        // Habilitar usuarios en lote
        for (const userId of userIds) {
          try {
            await admin.auth().updateUser(userId, { disabled: false });
            results.push({ userId, status: 'success' });
          } catch (error) {
            errors.push({ userId, error: error.message });
          }
        }
        break;
        
      case 'changeRole':
        // Cambiar rol de usuarios en lote
        const { role } = req.body;
        if (!role) {
<<<<<<< HEAD
          return res.apiValidationError([{field: "general", code: "VALIDATION_ERROR", messageKey: "admin.validation.failed"}], "admin.validation.error", { error: 'Se requiere especificar un rol' });
=======
          return res.apiValidationError([{
            field: 'role',
            code: 'REQUIRED',
            messageKey: 'admin.bulk_action_role_required'
          }]);
>>>>>>> 08d7f702
        }
        
        for (const userId of userIds) {
          try {
            // Establecer custom claim para el rol
            await admin.auth().setCustomUserClaims(userId, { role });
            
            results.push({ userId, status: 'success' });
          } catch (error) {
            errors.push({ userId, error: error.message });
          }
        }
        break;
        
      case 'forceLogout':
        // Forzar cierre de sesión para usuarios en lote
        for (const userId of userIds) {
          try {
            await admin.auth().revokeRefreshTokens(userId);
            results.push({ userId, status: 'success' });
          } catch (error) {
            errors.push({ userId, error: error.message });
          }
        }
        break;
        
      default:
<<<<<<< HEAD
        return res.apiValidationError([{field: "general", code: "VALIDATION_ERROR", messageKey: "admin.validation.failed"}], "admin.validation.error", { error: 'Acción no soportada' });
    }
    
    res.apiSuccess({
      message: `Acción "${action}" completada para ${results.length} usuarios con ${errors.length} errores`,
=======
        return res.apiValidationError([{
          field: 'action',
          code: 'UNSUPPORTED',
          messageKey: 'admin.bulk_action_unsupported'
        }]);
    }
    
    res.apiSuccess(details, 'admin.bulk_action_completed', {
>>>>>>> 08d7f702
      results,
      errors
    }, {
      action,
      successCount: results.length,
      errorCount: errors.length
    });
  } catch (err) {
    console.error('Error en acción masiva:', err);
<<<<<<< HEAD
    res.apiServerError({ 
      error: 'Error en acción masiva', 
      details: err.message 
    });
=======
          res.apiServerError('admin.bulk_action_error', { error: err.message });
>>>>>>> 08d7f702
  }
};

// Invitar a un nuevo usuario (generar link de invitación)
exports.inviteUser = async (req, res) => {
  try {
    const { email, role } = req.body;
    
    if (!email) {
<<<<<<< HEAD
      return res.apiValidationError([{field: "general", code: "VALIDATION_ERROR", messageKey: "admin.validation.failed"}], "admin.validation.error", { error: 'Se requiere un correo electrónico' });
=======
      return res.apiValidationError([{
        field: 'email',
        code: 'REQUIRED',
        messageKey: 'admin.invite_email_required'
      }]);
>>>>>>> 08d7f702
    }
    
    // Generar un link de invitación con Firebase Auth
    const actionCodeSettings = {
      url: `${process.env.FRONTEND_URL}/complete-signup?email=${email}&role=${role || 'user'}`,
      handleCodeInApp: true
    };
    
    const link = await admin.auth().generateSignInWithEmailLink(email, actionCodeSettings);
    
    // Aquí podrías implementar lógica para enviar el correo electrónico con el link
    // O devolver el link para que el frontend lo maneje
    
<<<<<<< HEAD
    res.apiSuccess({ 
      message: 'Invitación generada correctamente',
      invitationLink: link
    });
  } catch (err) {
    console.error('Error al generar invitación:', err);
    res.apiServerError({ 
      error: 'Error al generar invitación', 
      details: err.message 
    });
=======
    res.apiSuccess({ invitationLink: link }, 'admin.invite_generated');
  } catch (err) {
    console.error('Error al generar invitación:', err);
          res.apiServerError('admin.invite_error', { error: err.message });
>>>>>>> 08d7f702
  }
};

// Modificar la función getAllUsers existente para mejorar el filtrado
exports.getAllUsers = async (req, res) => {
  console.log('[DEBUG] Entró a adminController.getAllUsers');
  try {
    const filters = {
      name: req.query.name ? req.query.name.toString() : undefined,
      email: req.query.email ? req.query.email.toString() : undefined,
      role: req.query.role ? req.query.role.toString() : undefined,
      status: req.query.status ? req.query.status.toString() : undefined,
      startDate: req.query.startDate ? req.query.startDate.toString() : undefined,
      endDate: req.query.endDate ? req.query.endDate.toString() : undefined,
      lastLoginStart: req.query.lastLoginStart ? req.query.lastLoginStart.toString() : undefined,
      lastLoginEnd: req.query.lastLoginEnd ? req.query.lastLoginEnd.toString() : undefined,
      origin: req.query.origin ? req.query.origin.toString() : undefined
    };
    Object.keys(filters).forEach(key => filters[key] === undefined && delete filters[key]);
    // Multitenancy: filter by organizationId unless super admin
    if (!req.user.isSuperAdmin && req.organizationId) {
      filters.organizationId = req.organizationId;
    }
    console.log('[DEBUG] Antes de llamar a userModel.getUsers', filters);
    let users;
    try {
      users = await userModel.getUsers(filters);
      console.log('[DEBUG] userModel.getUsers respondió', { usersCount: users ? users.length : null });
    } catch (err) {
        console.error('Error al recuperar usuarios:', err);
<<<<<<< HEAD
        return res.apiServerError({ 
          error: 'Error al recuperar usuarios', 
          details: err.message 
        });
=======
        return res.apiServerError('admin.users_retrieval_error', { error: err.message });
>>>>>>> 08d7f702
      }

      // Si hay usuarios, obtener información adicional desde Firebase Auth
    /*
      if (users.length > 0) {
        try {
          const userIds = users.map(user => user.id).filter(id => id); // Filtrar IDs nulos o indefinidos
        console.log('[DEBUG] UIDs a consultar en Firebase Auth:', userIds);
          if (userIds.length > 0) {
          // Timeout de 2 segundos para la llamada a getUsers
          const getUsersPromise = admin.auth().getUsers(userIds.map(uid => ({ uid })));
          const timeoutPromise = new Promise((_, reject) => setTimeout(() => reject(new Error('Timeout Firebase Auth getUsers')), 2000));
          let authUsers;
          try {
            authUsers = await Promise.race([getUsersPromise, timeoutPromise]);
            console.log('[DEBUG] Respuesta de Firebase Auth:', authUsers);
          } catch (firebaseError) {
            console.warn('[WARN] Error o timeout en getUsers de Firebase Auth:', firebaseError);
            // Devolver usuarios sin enriquecer
            return res.apiSuccess(users);
          }
            // Crear un mapa para búsqueda rápida
            const authUserMap = new Map();
            authUsers.users.forEach(user => {
              authUserMap.set(user.uid, user);
            });
            // Enriquecer datos de usuarios con información de auth
            users = users.map(user => {
              const authUser = user.id ? authUserMap.get(user.id) : null;
              return {
                ...user,
                status: authUser ? (authUser.disabled ? 'disabled' : 'active') : user.status || 'active',
                emailVerified: authUser ? authUser.emailVerified : false,
                lastLoginAt: authUser ? authUser.metadata.lastSignInTime : null,
                creationTime: authUser ? authUser.metadata.creationTime : user.createdAt,
                providerData: authUser ? authUser.providerData : [],
                origin: authUser && authUser.providerData.length > 0 ? 
                  authUser.providerData[0].providerId : 'email'
              };
            });
          }
        } catch (authError) {
          console.error('Error al obtener información de autenticación:', authError);
        // No fallamos la solicitud completa, simplemente continuamos con los datos de base
      }
    }
    */

      // Aplicar filtros adicionales que no se pueden hacer en la consulta de Firestore
      
      // Filtrar por fecha de creación
      if (filters.startDate && filters.endDate) {
        const startDate = new Date(filters.startDate);
        const endDate = new Date(filters.endDate);
        users = users.filter(user => {
          const createdAt = user.createdAt && user.createdAt.toDate ? 
            user.createdAt.toDate() : new Date(user.creationTime || user.createdAt);
          return createdAt >= startDate && createdAt <= endDate;
        });
      }
      
      // Filtrar por último inicio de sesión
      if (filters.lastLoginStart && filters.lastLoginEnd) {
        const startDate = new Date(filters.lastLoginStart);
        const endDate = new Date(filters.lastLoginEnd);
        users = users.filter(user => {
          const lastLogin = user.lastLoginAt ? new Date(user.lastLoginAt) : null;
          // Si no hay fecha de último inicio, se omite en el filtro
          return lastLogin ? (lastLogin >= startDate && lastLogin <= endDate) : false;
        });
      }
      
      // Filtrar por origen de registro (providerId)
      if (filters.origin) {
        users = users.filter(user => {
          if (!user.providerData || user.providerData.length === 0) {
            return filters.origin === 'email';
          }
          return user.providerData.some(provider => 
            provider.providerId.includes(filters.origin)
          );
        });
      }

      // Sanitizar datos de usuario y enviar respuesta
      const sanitizedUsers = users.map(user => ({
        id: user.id || user.email, // Fallback a email si no hay id
        name: user.name,
        email: user.email,
        role: user.role,
        phone: user.phone,
        status: user.status || 'active',
        emailVerified: user.emailVerified || false,
        lastLoginAt: user.lastLoginAt || null,
        createdAt: user.createdAt || user.creationTime,
        updatedAt: user.updatedAt,
        origin: user.origin || 'email',
        isBlocked: user.blockedUsers ? false : user.isBlocked || false,
        // No enviar datos sensibles como tokens, hashes, etc.
      }));

<<<<<<< HEAD
      res.apiSuccess(sanitizedUsers);
  } catch (err) {
    console.error('Error inesperado en getAllUsers:', err);
    res.apiServerError({ 
      error: 'Error inesperado', 
      details: err.message 
    });
=======
      res.apiSuccess(sanitizedUsers, 'admin.users_retrieval_success');
  } catch (err) {
    console.error('Error inesperado en getAllUsers:', err);
    res.apiServerError('admin.users_unexpected_error', { error: err.message });
>>>>>>> 08d7f702
  }
};

// Obtener todos los pets para administración
exports.getAllPets = async (req, res) => {
  try {
    // Extraer filtros de los parámetros de la consulta
    const filters = {
      name: req.query.name ? req.query.name.toString() : undefined,
      type: req.query.type ? req.query.type.toString() : undefined,
      status: req.query.status ? req.query.status.toString() : undefined,
      startDate: req.query.startDate ? req.query.startDate.toString() : undefined,
      endDate: req.query.endDate ? req.query.endDate.toString() : undefined,
    };
    Object.keys(filters).forEach(key => filters[key] === undefined && delete filters[key]);
    // Refactor: usar async/await en vez de callback
    let pets;
    try {
      pets = await new Promise((resolve, reject) => {
        petModel.getPets((err, pets) => {
          if (err) reject(err);
          else resolve(pets);
        });
      });
    } catch (err) {
        console.error('Error al recuperar mascotas:', err);
<<<<<<< HEAD
        return res.apiServerError({ 
          error: 'Error al recuperar mascotas', 
          details: err.message 
        });
=======
        return res.apiServerError('admin.pets_retrieval_error', { error: err.message });
>>>>>>> 08d7f702
      }
      // Sanitizar datos y enviar respuesta
      const sanitizedPets = pets.map(pet => ({
        id: pet.id,
        name: pet.name,
        type: pet.type,
        breed: pet.breed,
        age: pet.age,
        ownerId: pet.ownerId,
        status: pet.status || 'active',
        createdAt: pet.createdAt,
        updatedAt: pet.updatedAt,
      }));
<<<<<<< HEAD
      res.apiSuccess(sanitizedPets);
  } catch (err) {
    console.error('Error inesperado en getAllPets:', err);
    res.apiServerError({ 
      error: 'Error inesperado', 
      details: err.message 
    });
=======
      res.apiList(sanitizedPets, 'admin.pets_retrieval_success');
  } catch (err) {
    console.error('Error inesperado en getAllPets:', err);
    res.apiServerError('admin.pets_unexpected_error', { error: err.message });
>>>>>>> 08d7f702
  }
};

// Actualizar pet (para moderadores y administradores)
exports.updatePet = async (req, res) => {
  try {
    const { id } = req.params;
    const petData = req.body;
    // Verificar que el usuario tiene permisos
    if (req.user.role !== 'admin' && req.user.role !== 'moderator') {
<<<<<<< HEAD
      return res.apiForbidden({ error: 'No tienes permiso para realizar esta acción' });
=======
      return res.apiForbidden('admin.pet_update_permission_denied');
>>>>>>> 08d7f702
    }
    // Refactor: usar async/await en vez de callback
    let updatedPet;
    try {
      updatedPet = await new Promise((resolve, reject) => {
        petModel.updatePet(id, petData, (err, pet) => {
          if (err) reject(err);
          else resolve(pet);
        });
      });
    } catch (err) {
        console.error('Error al actualizar mascota:', err);
<<<<<<< HEAD
        return res.apiServerError({ 
          error: 'Error al actualizar mascota', 
          details: err.message 
        });
      }
      res.apiSuccess(updatedPet);
  } catch (err) {
    console.error('Error inesperado en updatePet:', err);
    res.apiServerError({ 
      error: 'Error inesperado', 
      details: err.message 
    });
=======
        return res.apiServerError('admin.pet_update_error', { error: err.message });
      }
      res.apiSuccess(updatedPet, 'admin.pet_update_success');
  } catch (err) {
    console.error('Error inesperado en updatePet:', err);
    res.apiServerError('admin.pet_update_unexpected_error', { error: err.message });
>>>>>>> 08d7f702
  }
};

// Actualizar usuario (versión admin, con capacidades extendidas)
exports.updateUser = async (req, res) => {
  try {
    const { id } = req.params;
    const updates = req.body;
    // Multitenancy: ensure user belongs to org unless super admin
    if (!req.user.isSuperAdmin && req.organizationId) {
      const user = await userModel.getUserById(id);
      if (!user || user.organizationId !== req.organizationId) {
<<<<<<< HEAD
        return res.apiForbidden({ error: 'No permission to update user in this organization' });
    }
    }
    // Si se está cambiando el rol, verificar que sea admin
    if (updates.role && req.user.role !== 'admin') {
      return res.apiForbidden({ error: 'Solo los administradores pueden cambiar roles' });
=======
        return res.apiForbidden('admin.user_update_permission_denied_organization');
      }
    }
    // Si se está cambiando el rol, verificar que sea admin
    if (updates.role && req.user.role !== 'admin') {
      return res.apiForbidden('admin.user_update_role_permission_denied');
>>>>>>> 08d7f702
    }
    // Actualizar en Firebase Auth si es necesario
    if (updates.disabled !== undefined) {
      try {
        await admin.auth().updateUser(id, { disabled: updates.disabled });
      } catch (authError) {
        console.error('Error al actualizar estado en Firebase Auth:', authError);
        // No fallamos la solicitud completa, continuamos con la actualización en Firestore
      }
    }
    // Refactor: usar async/await en vez de callback
    let updatedUser;
    try {
      updatedUser = await userModel.updateUser(id, updates);
    } catch (err) {
        console.error('Error al actualizar usuario:', err);
<<<<<<< HEAD
        return res.apiServerError({ 
          error: 'Error al actualizar usuario', 
          details: err.message 
        });
      }
      res.apiSuccess(updatedUser);
  } catch (err) {
    console.error('Error inesperado en updateUser:', err);
    res.apiServerError({ 
      error: 'Error inesperado', 
      details: err.message 
    });
=======
        return res.apiServerError('admin.user_update_error', { error: err.message });
      }
      res.apiSuccess(updatedUser, 'admin.user_update_success');
  } catch (err) {
    console.error('Error inesperado en updateUser:', err);
    res.apiServerError('admin.user_update_unexpected_error', { error: err.message });
>>>>>>> 08d7f702
  }
};

// Eliminar usuario (versión admin)
exports.deleteUser = async (req, res) => {
  try {
    const { id } = req.params;
    // Multitenancy: ensure user belongs to org unless super admin
    if (!req.user.isSuperAdmin && req.organizationId) {
      const user = await userModel.getUserById(id);
      if (!user || user.organizationId !== req.organizationId) {
<<<<<<< HEAD
        return res.apiForbidden({ error: 'No permission to delete user in this organization' });
    }
=======
        return res.apiForbidden('admin.user_delete_permission_denied_organization');
      }
>>>>>>> 08d7f702
    }
    // Eliminar de Firebase Auth
    try {
      await admin.auth().deleteUser(id);
    } catch (authError) {
      console.error('Error al eliminar usuario de Firebase Auth:', authError);
      // No fallamos la solicitud completa, continuamos con la eliminación en Firestore
    }
    // Refactor: usar async/await en vez de callback
    let result;
    try {
      result = await userModel.deleteUser(id);
    } catch (err) {
        console.error('Error al eliminar usuario:', err);
<<<<<<< HEAD
        return res.apiServerError({ 
          error: 'Error al eliminar usuario', 
          details: err.message 
        });
      }
      res.apiSuccess(result);
  } catch (err) {
    console.error('Error inesperado en deleteUser:', err);
    res.apiServerError({ 
      error: 'Error inesperado', 
      details: err.message 
    });
=======
        return res.apiServerError('admin.user_delete_error', { error: err.message });
      }
      res.apiSuccess(result, 'admin.user_delete_success');
  } catch (err) {
    console.error('Error inesperado en deleteUser:', err);
    res.apiServerError('admin.user_delete_unexpected_error', { error: err.message });
>>>>>>> 08d7f702
  }
};

// Actualizar rol de usuario (solo para admin)
exports.updateUserRole = async (req, res) => {
  try {
    const { id } = req.params;
    const { role } = req.body;
    // Multitenancy: ensure user belongs to org unless super admin
    if (!req.user.isSuperAdmin && req.organizationId) {
      const user = await userModel.getUserById(id);
      if (!user || user.organizationId !== req.organizationId) {
<<<<<<< HEAD
        return res.apiForbidden({ error: 'No permission to update user role in this organization' });
      }
    }
    if (!role) {
      return res.apiValidationError([{field: "general", code: "VALIDATION_ERROR", messageKey: "admin.validation.failed"}], "admin.validation.error", { error: 'Se requiere especificar un rol' });
=======
        return res.apiForbidden('admin.user_role_update_permission_denied_organization');
      }
    }
    if (!role) {
      return res.apiValidationError([{
        field: 'role',
        code: 'REQUIRED',
        messageKey: 'admin.user_role_required'
      }]);
>>>>>>> 08d7f702
    }
    // Actualizar custom claims en Firebase Auth
    try {
      await admin.auth().setCustomUserClaims(id, { role });
    } catch (authError) {
      console.error('Error al actualizar claims en Firebase Auth:', authError);
<<<<<<< HEAD
      return res.apiServerError({ 
        error: 'Error al actualizar rol en autenticación', 
        details: authError.message 
      });
=======
      return res.apiServerError('admin.user_role_update_auth_error', { error: authError.message });
>>>>>>> 08d7f702
    }
    // Refactor: usar async/await en vez de callback
    let updatedUser;
    try {
      updatedUser = await userModel.updateUser(id, { role });
    } catch (err) {
        console.error('Error al actualizar rol en base de datos:', err);
<<<<<<< HEAD
        return res.apiServerError({ 
          error: 'Error al actualizar rol en base de datos', 
          details: err.message 
        });
      }
      res.apiSuccess({
        message: `Rol actualizado correctamente a "${role}" para el usuario ${id}`,
        user: updatedUser
    });
  } catch (err) {
    console.error('Error inesperado en updateUserRole:', err);
    res.apiServerError({ 
      error: 'Error inesperado', 
      details: err.message 
    });
=======
        return res.apiServerError('admin.user_role_update_db_error', { error: err.message });
      }
      res.apiSuccess({ user: updatedUser }, 'admin.user_role_update_success', {}, { role, userId: id });
  } catch (err) {
    console.error('Error inesperado en updateUserRole:', err);
    res.apiServerError('admin.user_role_update_unexpected_error', { error: err.message });
>>>>>>> 08d7f702
  }
};

// Create user (admin only)
exports.createUser = async (req, res) => {
  try {
    const { email, password, role, name } = req.body;
    if (!email || !password) {
<<<<<<< HEAD
      return res.apiValidationError([{field: "general", code: "VALIDATION_ERROR", messageKey: "admin.validation.failed"}], "admin.validation.error", { error: 'Email and password are required' });
=======
      return res.apiValidationError([{
        field: 'email',
        code: 'REQUIRED',
        messageKey: 'admin.user_create_email_password_required'
      }]);
>>>>>>> 08d7f702
    }
    // Create user in Firebase Auth
    const userRecord = await admin.auth().createUser({
      email,
      password,
      displayName: name
    });
    // Set custom claims for role
    await admin.auth().setCustomUserClaims(userRecord.uid, { role: role || 'user' });
    // Create user in Firestore
    const userData = {
      id: userRecord.uid,
      email,
      name,
      role: role || 'user',
      createdAt: new Date().toISOString()
    };
    // Multitenancy: set organizationId if present
    if (req.organizationId) {
      userData.organizationId = req.organizationId;
    }
    // Refactor: usar async/await en vez de callback
    try {
      await userModel.createUser(userData);
    } catch (err) {
      console.error('Error al crear usuario en base de datos:', err);
<<<<<<< HEAD
      return res.apiServerError({
        error: 'Error al crear usuario en base de datos',
        details: err.message
      });
    }
    res.apiCreated({
      message: 'User created successfully',
      user: userData
    });
  } catch (err) {
    console.error('Error creating user:', err);
    res.apiServerError({
      error: 'Error creating user',
      details: err.message
    });
=======
      return res.apiServerError('admin.user_create_db_error', { error: err.message });
    }
    res.apiCreated(userData, 'admin.user_created_successfully');
  } catch (err) {
    console.error('Error creating user:', err);
    res.apiServerError('admin.user_create_error', { error: err.message });
>>>>>>> 08d7f702
  }
};<|MERGE_RESOLUTION|>--- conflicted
+++ resolved
@@ -8,27 +8,11 @@
     const { userIds, action } = req.body;
     
     if (!userIds || !Array.isArray(userIds) || userIds.length === 0) {
-<<<<<<< HEAD
       return res.apiValidationError([{field: "general", code: "VALIDATION_ERROR", messageKey: "admin.validation.failed"}], "admin.validation.error", { error: 'Se requiere una lista válida de IDs de usuario' });
     }
     
     if (!action) {
       return res.apiValidationError([{field: "general", code: "VALIDATION_ERROR", messageKey: "admin.validation.failed"}], "admin.validation.error", { error: 'Se requiere especificar una acción' });
-=======
-      return res.apiValidationError([{
-        field: 'userIds',
-        code: 'REQUIRED',
-        messageKey: 'admin.bulk_action_user_ids_required'
-      }]);
-    }
-    
-    if (!action) {
-      return res.apiValidationError([{
-        field: 'action',
-        code: 'REQUIRED', 
-        messageKey: 'admin.bulk_action_required'
-      }]);
->>>>>>> 08d7f702
     }
     
     let results = [];
@@ -78,15 +62,7 @@
         // Cambiar rol de usuarios en lote
         const { role } = req.body;
         if (!role) {
-<<<<<<< HEAD
           return res.apiValidationError([{field: "general", code: "VALIDATION_ERROR", messageKey: "admin.validation.failed"}], "admin.validation.error", { error: 'Se requiere especificar un rol' });
-=======
-          return res.apiValidationError([{
-            field: 'role',
-            code: 'REQUIRED',
-            messageKey: 'admin.bulk_action_role_required'
-          }]);
->>>>>>> 08d7f702
         }
         
         for (const userId of userIds) {
@@ -114,22 +90,11 @@
         break;
         
       default:
-<<<<<<< HEAD
         return res.apiValidationError([{field: "general", code: "VALIDATION_ERROR", messageKey: "admin.validation.failed"}], "admin.validation.error", { error: 'Acción no soportada' });
     }
     
     res.apiSuccess({
       message: `Acción "${action}" completada para ${results.length} usuarios con ${errors.length} errores`,
-=======
-        return res.apiValidationError([{
-          field: 'action',
-          code: 'UNSUPPORTED',
-          messageKey: 'admin.bulk_action_unsupported'
-        }]);
-    }
-    
-    res.apiSuccess(details, 'admin.bulk_action_completed', {
->>>>>>> 08d7f702
       results,
       errors
     }, {
@@ -139,14 +104,10 @@
     });
   } catch (err) {
     console.error('Error en acción masiva:', err);
-<<<<<<< HEAD
     res.apiServerError({ 
       error: 'Error en acción masiva', 
       details: err.message 
     });
-=======
-          res.apiServerError('admin.bulk_action_error', { error: err.message });
->>>>>>> 08d7f702
   }
 };
 
@@ -156,15 +117,7 @@
     const { email, role } = req.body;
     
     if (!email) {
-<<<<<<< HEAD
       return res.apiValidationError([{field: "general", code: "VALIDATION_ERROR", messageKey: "admin.validation.failed"}], "admin.validation.error", { error: 'Se requiere un correo electrónico' });
-=======
-      return res.apiValidationError([{
-        field: 'email',
-        code: 'REQUIRED',
-        messageKey: 'admin.invite_email_required'
-      }]);
->>>>>>> 08d7f702
     }
     
     // Generar un link de invitación con Firebase Auth
@@ -178,7 +131,6 @@
     // Aquí podrías implementar lógica para enviar el correo electrónico con el link
     // O devolver el link para que el frontend lo maneje
     
-<<<<<<< HEAD
     res.apiSuccess({ 
       message: 'Invitación generada correctamente',
       invitationLink: link
@@ -189,12 +141,6 @@
       error: 'Error al generar invitación', 
       details: err.message 
     });
-=======
-    res.apiSuccess({ invitationLink: link }, 'admin.invite_generated');
-  } catch (err) {
-    console.error('Error al generar invitación:', err);
-          res.apiServerError('admin.invite_error', { error: err.message });
->>>>>>> 08d7f702
   }
 };
 
@@ -225,14 +171,10 @@
       console.log('[DEBUG] userModel.getUsers respondió', { usersCount: users ? users.length : null });
     } catch (err) {
         console.error('Error al recuperar usuarios:', err);
-<<<<<<< HEAD
         return res.apiServerError({ 
           error: 'Error al recuperar usuarios', 
           details: err.message 
         });
-=======
-        return res.apiServerError('admin.users_retrieval_error', { error: err.message });
->>>>>>> 08d7f702
       }
 
       // Si hay usuarios, obtener información adicional desde Firebase Auth
@@ -334,7 +276,6 @@
         // No enviar datos sensibles como tokens, hashes, etc.
       }));
 
-<<<<<<< HEAD
       res.apiSuccess(sanitizedUsers);
   } catch (err) {
     console.error('Error inesperado en getAllUsers:', err);
@@ -342,12 +283,6 @@
       error: 'Error inesperado', 
       details: err.message 
     });
-=======
-      res.apiSuccess(sanitizedUsers, 'admin.users_retrieval_success');
-  } catch (err) {
-    console.error('Error inesperado en getAllUsers:', err);
-    res.apiServerError('admin.users_unexpected_error', { error: err.message });
->>>>>>> 08d7f702
   }
 };
 
@@ -374,14 +309,10 @@
       });
     } catch (err) {
         console.error('Error al recuperar mascotas:', err);
-<<<<<<< HEAD
         return res.apiServerError({ 
           error: 'Error al recuperar mascotas', 
           details: err.message 
         });
-=======
-        return res.apiServerError('admin.pets_retrieval_error', { error: err.message });
->>>>>>> 08d7f702
       }
       // Sanitizar datos y enviar respuesta
       const sanitizedPets = pets.map(pet => ({
@@ -395,7 +326,6 @@
         createdAt: pet.createdAt,
         updatedAt: pet.updatedAt,
       }));
-<<<<<<< HEAD
       res.apiSuccess(sanitizedPets);
   } catch (err) {
     console.error('Error inesperado en getAllPets:', err);
@@ -403,12 +333,6 @@
       error: 'Error inesperado', 
       details: err.message 
     });
-=======
-      res.apiList(sanitizedPets, 'admin.pets_retrieval_success');
-  } catch (err) {
-    console.error('Error inesperado en getAllPets:', err);
-    res.apiServerError('admin.pets_unexpected_error', { error: err.message });
->>>>>>> 08d7f702
   }
 };
 
@@ -419,11 +343,7 @@
     const petData = req.body;
     // Verificar que el usuario tiene permisos
     if (req.user.role !== 'admin' && req.user.role !== 'moderator') {
-<<<<<<< HEAD
       return res.apiForbidden({ error: 'No tienes permiso para realizar esta acción' });
-=======
-      return res.apiForbidden('admin.pet_update_permission_denied');
->>>>>>> 08d7f702
     }
     // Refactor: usar async/await en vez de callback
     let updatedPet;
@@ -436,7 +356,6 @@
       });
     } catch (err) {
         console.error('Error al actualizar mascota:', err);
-<<<<<<< HEAD
         return res.apiServerError({ 
           error: 'Error al actualizar mascota', 
           details: err.message 
@@ -449,14 +368,6 @@
       error: 'Error inesperado', 
       details: err.message 
     });
-=======
-        return res.apiServerError('admin.pet_update_error', { error: err.message });
-      }
-      res.apiSuccess(updatedPet, 'admin.pet_update_success');
-  } catch (err) {
-    console.error('Error inesperado en updatePet:', err);
-    res.apiServerError('admin.pet_update_unexpected_error', { error: err.message });
->>>>>>> 08d7f702
   }
 };
 
@@ -469,21 +380,12 @@
     if (!req.user.isSuperAdmin && req.organizationId) {
       const user = await userModel.getUserById(id);
       if (!user || user.organizationId !== req.organizationId) {
-<<<<<<< HEAD
         return res.apiForbidden({ error: 'No permission to update user in this organization' });
     }
     }
     // Si se está cambiando el rol, verificar que sea admin
     if (updates.role && req.user.role !== 'admin') {
       return res.apiForbidden({ error: 'Solo los administradores pueden cambiar roles' });
-=======
-        return res.apiForbidden('admin.user_update_permission_denied_organization');
-      }
-    }
-    // Si se está cambiando el rol, verificar que sea admin
-    if (updates.role && req.user.role !== 'admin') {
-      return res.apiForbidden('admin.user_update_role_permission_denied');
->>>>>>> 08d7f702
     }
     // Actualizar en Firebase Auth si es necesario
     if (updates.disabled !== undefined) {
@@ -500,7 +402,6 @@
       updatedUser = await userModel.updateUser(id, updates);
     } catch (err) {
         console.error('Error al actualizar usuario:', err);
-<<<<<<< HEAD
         return res.apiServerError({ 
           error: 'Error al actualizar usuario', 
           details: err.message 
@@ -513,14 +414,6 @@
       error: 'Error inesperado', 
       details: err.message 
     });
-=======
-        return res.apiServerError('admin.user_update_error', { error: err.message });
-      }
-      res.apiSuccess(updatedUser, 'admin.user_update_success');
-  } catch (err) {
-    console.error('Error inesperado en updateUser:', err);
-    res.apiServerError('admin.user_update_unexpected_error', { error: err.message });
->>>>>>> 08d7f702
   }
 };
 
@@ -532,13 +425,8 @@
     if (!req.user.isSuperAdmin && req.organizationId) {
       const user = await userModel.getUserById(id);
       if (!user || user.organizationId !== req.organizationId) {
-<<<<<<< HEAD
         return res.apiForbidden({ error: 'No permission to delete user in this organization' });
     }
-=======
-        return res.apiForbidden('admin.user_delete_permission_denied_organization');
-      }
->>>>>>> 08d7f702
     }
     // Eliminar de Firebase Auth
     try {
@@ -553,7 +441,6 @@
       result = await userModel.deleteUser(id);
     } catch (err) {
         console.error('Error al eliminar usuario:', err);
-<<<<<<< HEAD
         return res.apiServerError({ 
           error: 'Error al eliminar usuario', 
           details: err.message 
@@ -566,14 +453,6 @@
       error: 'Error inesperado', 
       details: err.message 
     });
-=======
-        return res.apiServerError('admin.user_delete_error', { error: err.message });
-      }
-      res.apiSuccess(result, 'admin.user_delete_success');
-  } catch (err) {
-    console.error('Error inesperado en deleteUser:', err);
-    res.apiServerError('admin.user_delete_unexpected_error', { error: err.message });
->>>>>>> 08d7f702
   }
 };
 
@@ -586,37 +465,21 @@
     if (!req.user.isSuperAdmin && req.organizationId) {
       const user = await userModel.getUserById(id);
       if (!user || user.organizationId !== req.organizationId) {
-<<<<<<< HEAD
         return res.apiForbidden({ error: 'No permission to update user role in this organization' });
       }
     }
     if (!role) {
       return res.apiValidationError([{field: "general", code: "VALIDATION_ERROR", messageKey: "admin.validation.failed"}], "admin.validation.error", { error: 'Se requiere especificar un rol' });
-=======
-        return res.apiForbidden('admin.user_role_update_permission_denied_organization');
-      }
-    }
-    if (!role) {
-      return res.apiValidationError([{
-        field: 'role',
-        code: 'REQUIRED',
-        messageKey: 'admin.user_role_required'
-      }]);
->>>>>>> 08d7f702
     }
     // Actualizar custom claims en Firebase Auth
     try {
       await admin.auth().setCustomUserClaims(id, { role });
     } catch (authError) {
       console.error('Error al actualizar claims en Firebase Auth:', authError);
-<<<<<<< HEAD
       return res.apiServerError({ 
         error: 'Error al actualizar rol en autenticación', 
         details: authError.message 
       });
-=======
-      return res.apiServerError('admin.user_role_update_auth_error', { error: authError.message });
->>>>>>> 08d7f702
     }
     // Refactor: usar async/await en vez de callback
     let updatedUser;
@@ -624,7 +487,6 @@
       updatedUser = await userModel.updateUser(id, { role });
     } catch (err) {
         console.error('Error al actualizar rol en base de datos:', err);
-<<<<<<< HEAD
         return res.apiServerError({ 
           error: 'Error al actualizar rol en base de datos', 
           details: err.message 
@@ -640,14 +502,6 @@
       error: 'Error inesperado', 
       details: err.message 
     });
-=======
-        return res.apiServerError('admin.user_role_update_db_error', { error: err.message });
-      }
-      res.apiSuccess({ user: updatedUser }, 'admin.user_role_update_success', {}, { role, userId: id });
-  } catch (err) {
-    console.error('Error inesperado en updateUserRole:', err);
-    res.apiServerError('admin.user_role_update_unexpected_error', { error: err.message });
->>>>>>> 08d7f702
   }
 };
 
@@ -656,15 +510,7 @@
   try {
     const { email, password, role, name } = req.body;
     if (!email || !password) {
-<<<<<<< HEAD
       return res.apiValidationError([{field: "general", code: "VALIDATION_ERROR", messageKey: "admin.validation.failed"}], "admin.validation.error", { error: 'Email and password are required' });
-=======
-      return res.apiValidationError([{
-        field: 'email',
-        code: 'REQUIRED',
-        messageKey: 'admin.user_create_email_password_required'
-      }]);
->>>>>>> 08d7f702
     }
     // Create user in Firebase Auth
     const userRecord = await admin.auth().createUser({
@@ -691,7 +537,6 @@
       await userModel.createUser(userData);
     } catch (err) {
       console.error('Error al crear usuario en base de datos:', err);
-<<<<<<< HEAD
       return res.apiServerError({
         error: 'Error al crear usuario en base de datos',
         details: err.message
@@ -707,13 +552,5 @@
       error: 'Error creating user',
       details: err.message
     });
-=======
-      return res.apiServerError('admin.user_create_db_error', { error: err.message });
-    }
-    res.apiCreated(userData, 'admin.user_created_successfully');
-  } catch (err) {
-    console.error('Error creating user:', err);
-    res.apiServerError('admin.user_create_error', { error: err.message });
->>>>>>> 08d7f702
   }
 };