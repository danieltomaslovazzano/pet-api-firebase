// controllers/petController.js
const { petModel } = require('../models/adapter');
// controllers/petController.js
const { compressImage } = require('../utils/imageUtils');
const { uploadImageToStorage } = require('../utils/storageUtils');
const axios = require('axios');

/**
 * Create a new pet
 * @param {Object} req - Express request object
 * @param {Object} res - Express response object
 */
exports.createPet = async (req, res) => {
  try {
    const petData = req.body;
    console.log('[createPet] Datos recibidos:', petData);
    // Multitenancy: set organizationId if present
    if (req.organizationId) {
      petData.organizationId = req.organizationId;
    }
    
    // Additional controller-level validation to ensure required fields are present
    // This is a backup in case middleware validation somehow fails
    const requiredFields = ['name', 'species', 'status', 'images'];
    const missingFields = requiredFields.filter(field => !petData[field]);
    
    if (missingFields.length > 0) {
      return res.apiValidationError(
        missingFields.map(field => ({
          field,
          code: 'REQUIRED',
          messageKey: `pets.${field}.required`
        })),
        'pets.create.validation_failed'
      );
    }
    
    // Type validation for critical fields
    if (!Array.isArray(petData.images) || petData.images.length === 0) {
      return res.apiValidationError([{
        field: 'images',
        code: 'REQUIRED_ARRAY',
        messageKey: 'pets.images.required'
      }], 'pets.create.validation_failed');
    }
    
    if (petData.age !== undefined && (isNaN(petData.age) || petData.age < 0)) {
      return res.apiValidationError([{
        field: 'age',
        code: 'INVALID_NUMBER',
        messageKey: 'pets.age.invalid'
      }], 'pets.create.validation_failed');
    }
    
    // Process each external image URL
    const processedUrls = [];
    for (const url of petData.images) {
      try {
        // Validate URL format
        if (!url || typeof url !== 'string' || !url.startsWith('http')) {
          throw new Error(`Invalid image URL format: ${url}`);
        }

        console.log(`Processing image URL: ${url}`);
        
        // Download the image from the external URL
        const response = await axios.get(url, { 
          responseType: 'arraybuffer',
          timeout: 5000 // 5 second timeout para forzar fallo rápido
        });
        
        // Check if we received a valid image
        const contentType = response.headers['content-type'];
        if (!contentType || !contentType.startsWith('image/')) {
          throw new Error(`URL did not return a valid image: ${url}, content-type: ${contentType}`);
        }
        
        const imageBuffer = Buffer.from(response.data, 'binary');
        console.log('[DEBUG] Buffer.isBuffer(imageBuffer):', Buffer.isBuffer(imageBuffer), 'length:', imageBuffer.length);
        if (!imageBuffer || imageBuffer.length === 0) {
          throw new Error(`Empty image data received from URL: ${url}`);
        }

        // Determine format based on content type
        let format = 'jpeg'; // Default
        let fileExtension = '.jpg'; // Default
        
        if (contentType === 'image/png') {
          format = 'png';
          fileExtension = '.png';
        } else if (contentType === 'image/gif') {
          format = 'gif';
          fileExtension = '.gif';
        } else if (contentType === 'image/webp') {
          format = 'webp';
          fileExtension = '.webp';
        }

        // Compress the image using format-specific settings
        const compressedBuffer = await compressImage(imageBuffer, 800, 800, 70, format);

        // Validar que el buffer es realmente un Buffer
        console.log('[DEBUG] Buffer.isBuffer(compressedBuffer):', Buffer.isBuffer(compressedBuffer));
        console.log('[DEBUG] compressedBuffer length:', compressedBuffer?.length);

        // Generate a unique filename (using timestamp and a random string)
        const fileName = `${Date.now()}_${Math.random().toString(36).substring(2, 8)}${fileExtension}`;
        console.log(`[DEBUG] Subida de imagen: filename=${fileName}, mimetype=${contentType}, bufferLength=${compressedBuffer?.length}`);

        // Upload the compressed image to Firebase Storage and get its public URL
        let newUrl;
        try {
          newUrl = await uploadImageToStorage(fileName, compressedBuffer, contentType);
          console.log(`[DEBUG] Imagen subida correctamente: ${newUrl}`);
        } catch (err) {
          console.error('[DEBUG] Error en uploadImageToStorage:', {
            fileName,
            mimetype: contentType,
            bufferType: typeof compressedBuffer,
            bufferLength: compressedBuffer?.length,
            error: err
          });
          throw err;
        }

        processedUrls.push(newUrl);
      } catch (imageError) {
        console.error('Error processing image URL:', imageError);
        return res.apiValidationError([{
          field: 'images',
          code: 'INVALID_URL',
          messageKey: 'pets.images.processing_error'
        }], 'pets.create.image_processing_failed', { 
          url,
          originalError: imageError.message
        });
      }
    }

    // Replace the petData images array with the processed Firebase Storage URLs
    petData.images = processedUrls;
    
    // Add user ID from authenticated user
    if (req.user && req.user.uid) {
      petData.userId = req.user.uid;
    }
    console.log('[createPet] Datos finales a guardar:', petData);
    // Create the pet record in Firestore
    try {
      const newPet = await petModel.createPet(petData);
      console.log('[createPet] Mascota creada:', newPet);
      res.apiCreated(newPet, 'pets.create.success', {}, { petName: petData.name });
    } catch (err) {
      console.error('[createPet] Error creando mascota:', err);
      res.apiServerError('pets.create.database_error', { 
        originalError: err.message || 'Unknown error occurred'
      });
      }
  } catch (error) {
    console.error('[createPet] Error general:', error);
    res.apiServerError('pets.create.internal_error', { 
      originalError: error.message 
    });
  }
};

/**
 * Get all pets with optional filtering and sorting
 * @param {Object} req - Express request object
 * @param {Object} res - Express response object
 */
exports.getPets = async (req, res) => {
    // Extract filter and pagination parameters
    const { 
      species, status, breed, visibility,
      page = 1, 
      limit = 10, 
      sort = 'createdAt'
    } = req.query;
    
    // Build filter object
    const filters = {};
    if (species) filters.species = species;
    if (status) filters.status = status;
    if (breed) filters.breed = breed;
    if (visibility) filters.visibility = visibility;
    
    // Multitenancy: filter by organizationId when provided
    // Super admins can still be scoped to a specific organization via header
    if (req.organizationId) {
      filters.organizationId = req.organizationId;
    }
    
    // Parse pagination parameters
    const pageNumber = parseInt(page, 10);
    const pageSize = parseInt(limit, 10);
    
    // Determine if user can see hidden pets (admins and moderators)
    const includeHidden = req.user.role === 'admin' || req.user.role === 'moderator' || req.user.isSuperAdmin;
    
    // Call the model with filter, pagination and sorting options
    try {
      const pets = await petModel.getPetsWithFilters(filters, pageNumber, pageSize, sort, includeHidden);
      res.apiList(pets, 'pets.list.success', { 
        count: pets.length,
        page: pageNumber,
        limit: pageSize
      });
    } catch (err) {
      console.error('Error retrieving pets:', err);
<<<<<<< HEAD
      res.apiServerError('pets.list.internal_error', { 
        originalError: err.message 
      });
=======
      res.apiServerError('pets.list.internal_error');
>>>>>>> 08d7f702
        }
};

exports.getPetById = async (req, res) => {
    const { id } = req.params;
    // Multitenancy: ensure pet belongs to org unless super admin
    if (!req.user.isSuperAdmin && req.organizationId) {
      // petModel.getPetById should check org context
    }
    console.log(`[getPetById] Attempting to retrieve pet with ID: ${id}`);
    
    try {
      const pet = await petModel.getPetById(id);
      console.log(`[getPetById] Successfully retrieved pet ID ${id}`);
      res.apiSuccess(pet, 'pets.get.success', {}, { petId: id });
    } catch (err) {
            console.error(`[getPetById] Error retrieving pet ID ${id}:`, err);
            if (err.message === 'Pet not found') {
                return res.apiNotFound('pets.get.not_found');
            }
      res.apiServerError('pets.get.internal_error', { 
        originalError: err.message 
      });
        }
};

exports.updatePet = async (req, res) => {
    const { id } = req.params;
    const petData = req.body;
    // Multitenancy: ensure pet belongs to org unless super admin
    if (!req.user.isSuperAdmin && req.organizationId) {
      // petModel.getPetById should check org context
    }
    
    // Validate data types for critical fields if they are being updated
    if (petData.age !== undefined && (isNaN(petData.age) || petData.age < 0)) {
      return res.apiValidationError([{
        field: 'age',
        code: 'INVALID_NUMBER',
        messageKey: 'pets.age.invalid'
      }], 'pets.update.validation_failed');
    }
    
    // Validate images array if it's being updated
    if (petData.images !== undefined) {
      if (!Array.isArray(petData.images) || petData.images.length === 0) {
        return res.apiValidationError([{
          field: 'images',
          code: 'REQUIRED_ARRAY',
          messageKey: 'pets.images.required'
        }], 'pets.update.validation_failed');
      }
    }
    
    // Validate status if it's being updated
    if (petData.status !== undefined) {
      const validStatuses = ['available', 'adopted', 'lost', 'found'];
      if (!validStatuses.includes(petData.status)) {
        return res.apiValidationError([{
          field: 'status',
          code: 'INVALID_VALUE',
          messageKey: 'pets.status.invalid'
        }], 'pets.update.validation_failed', {
          validStatuses
        });
      }
    }
    
    // Validate visibility if it's being updated
    if (petData.visibility !== undefined) {
      const validVisibility = ['visible', 'hidden', 'featured'];
      if (!validVisibility.includes(petData.visibility)) {
        return res.apiValidationError([{
          field: 'visibility',
          code: 'INVALID_VALUE',
          messageKey: 'pets.visibility.invalid'
        }], 'pets.update.validation_failed', {
          validVisibility
        });
      }
    }
    
    try {
      const updatedPet = await petModel.updatePet(id, petData);
      res.apiSuccess(updatedPet, "pets.update.success", {}, { petId: id });
    } catch (err) {
      console.error('Error updating pet:', err);
      res.apiServerError("pets.update.internal_error");
        }
};

exports.deletePet = async (req, res) => {
    const { id } = req.params;
    // Multitenancy: ensure pet belongs to org unless super admin
    if (!req.user.isSuperAdmin && req.organizationId) {
      // petModel.getPetById should check org context
    }
    try {
      await petModel.deletePet(id);
        res.apiSuccess({ message: `Pet ${id} deleted` });
    } catch (err) {
      console.error('Error deleting pet:', err);
      res.apiServerError({ error: 'Error deleting pet' });
    }
};

/**
 * Search pets based on query parameters
 * @param {Object} req - Express request object
 * @param {Object} res - Express response object
 */
exports.searchPets = async (req, res) => {
    // Extract search parameters
    const { 
        name, species, status, breed, visibility,
        page = 1, 
        limit = 10, 
        sort = 'name' 
    } = req.query;
    
    // Build search criteria object
    const searchCriteria = {};
    if (name) searchCriteria.name = name;
    if (species) searchCriteria.species = species;
    if (status) searchCriteria.status = status;
    if (breed) searchCriteria.breed = breed;
    if (visibility) searchCriteria.visibility = visibility;
    
    // Multitenancy: filter by organizationId when provided
    // Super admins can still be scoped to a specific organization via header
    if (req.organizationId) {
      searchCriteria.organizationId = req.organizationId;
    }
    
    // Parse pagination parameters
    const pageNumber = parseInt(page, 10);
    const pageSize = parseInt(limit, 10);
    
    // Determine if user can see hidden pets (admins and moderators)
    const includeHidden = req.user?.role === 'admin' || req.user?.role === 'moderator' || req.user?.isSuperAdmin;
    
    // Call the model with search criteria
    try {
      const pets = await petModel.searchPets(searchCriteria, pageNumber, pageSize, sort, includeHidden);
        res.apiSuccess({
            results: pets,
            pagination: {
                page: pageNumber,
                limit: pageSize,
                total: pets.length, // In a production app, this would be a separate count query
                hasMore: pets.length === pageSize // Simple check if there might be more results
            }
        });
    } catch (err) {
      console.error('Error searching pets:', err);
      res.apiServerError({ 
        error: 'Error searching pets', 
        details: err.message 
    });
    }
};

exports.updatePetImage = async (req, res) => {
  try {
    const petId = req.params.id;
    const pet = req.resourceObj; // Now provided by the loadPetResource middleware
    
    // Ensure a file is provided (via multer)
    if (!req.file) {
      return res.apiValidationError([{field: "general", code: "INVALID", messageKey: "pets.validation.error"}], "pets.validation.failed", { error: 'No image file provided' });
    }
    
    // Compress the image using Sharp (our utility function)
    const compressedBuffer = await compressImage(req.file.buffer, 800, 800, 70);
    
    // Create a unique filename
    const fileName = `${petId}_${Date.now()}.jpg`;
    
    // Upload the compressed image to Firebase Storage
    const imageUrl = await uploadImageToStorage(fileName, compressedBuffer, req.file.mimetype);
    
    // Update the pet record by merging this new image URL with existing ones
    try {
      const updatedPet = await petModel.updatePetImages(petId, [imageUrl]);
      res.apiSuccess({
        message: 'Image uploaded and pet record updated successfully',
        pet: updatedPet,
        imageUrl: imageUrl
      });
    } catch (err) {
      console.error('Error updating pet record:', err);
      res.apiServerError({ error: 'Error updating pet record', details: err.message });
    }
  } catch (error) {
    console.error('Error in updatePetImage:', error);
    res.apiServerError({ error: 'Failed to process image upload', details: error.message });
  }
};


exports.updatePetMultipleImages = async (req, res) => {
  try {
    const petId = req.params.id;
    const pet = req.resourceObj; // Now provided by the loadPetResource middleware
    
    if (!req.files || req.files.length === 0) {
      return res.apiValidationError([{field: "general", code: "INVALID", messageKey: "pets.validation.error"}], "pets.validation.failed", { error: 'No image files provided' });
    }
    
    const uploadedUrls = [];
    
    for (const file of req.files) {
      const compressedBuffer = await compressImage(file.buffer, 800, 800, 70);
      const fileName = `${petId}_${Date.now()}_${Math.random().toString(36).substring(2,8)}.jpg`;
      const imageUrl = await uploadImageToStorage(fileName, compressedBuffer, file.mimetype);
      uploadedUrls.push(imageUrl);
    }
    
    // Merge new image URLs with the existing images in the pet record
    try {
      const updatedPet = await petModel.updatePetImages(petId, uploadedUrls);
      res.apiSuccess({
        message: 'Images uploaded and pet record updated successfully',
        pet: updatedPet,
        imageUrls: uploadedUrls
      });
    } catch (err) {
      console.error('Error updating pet images:', err);
      res.apiServerError({ error: 'Error updating pet images', details: err.message });
    }
  } catch (error) {
    console.error('Error in updatePetMultipleImages:', error);
    res.apiServerError({ error: 'Failed to process multiple image upload', details: error.message });
  }
};

exports.removePetImage = async (req, res) => {
  const petId = req.params.id;
  const { imageUrl } = req.body;
  
  try {
    const updatedPet = await petModel.removePetImage(petId, imageUrl);
    res.apiSuccess({
      message: 'Image removed successfully',
      pet: updatedPet
    });
  } catch (err) {
      if (err.message.includes('A pet record must have at least one image')) {
        return res.apiValidationError([{field: "general", code: "INVALID", messageKey: "pets.validation.error"}], "pets.validation.failed", { 
          error: 'Cannot remove the last image', 
          details: err.message 
        });
      }
      return res.apiServerError({ 
        error: 'Error removing pet image', 
        details: err.message 
      });
    }
};

exports.createPetFromUrls = async (req, res) => {
  try {
    const petData = req.body;
    
    // Validate that an array of external image URLs is provided
    if (!petData.images || !Array.isArray(petData.images) || petData.images.length === 0) {
      return res.apiValidationError([{field: "general", code: "INVALID", messageKey: "pets.validation.error"}], "pets.validation.failed", { error: 'At least one image URL must be provided in petData.images' });
    }
    
    const processedUrls = [];
    
    // Process each external image URL
    for (const url of petData.images) {
      // Download the image
      const response = await axios.get(url, { responseType: 'arraybuffer', timeout: 5000 });
      const imageBuffer = Buffer.from(response.data, 'binary');
      console.log('[DEBUG] Buffer.isBuffer(imageBuffer):', Buffer.isBuffer(imageBuffer), 'length:', imageBuffer.length);
      
      // Compress the image using Sharp (via our utility function)
      const compressedBuffer = await compressImage(imageBuffer, 800, 800, 70);
      console.log('[DEBUG] Buffer.isBuffer(compressedBuffer):', Buffer.isBuffer(compressedBuffer), 'length:', compressedBuffer.length);
      
      // Generate a unique filename (using a timestamp and random string)
      const fileName = `${Date.now()}_${Math.random().toString(36).substring(2, 8)}.jpg`;
      
      // Upload the compressed image to Firebase Storage
      const newUrl = await uploadImageToStorage(fileName, compressedBuffer, response.headers['content-type']);
      
      processedUrls.push(newUrl);
    }
    
    // Replace the images field in petData with the new Firebase Storage URLs
    petData.images = processedUrls;
    
    // Create the pet record in Firestore
    try {
      const newPet = await petModel.createPet(petData);
      res.apiCreated(newPet);
    } catch (err) {
      console.error('Error creating pet record:', err);
      res.apiServerError({ error: 'Error creating pet record', details: err.message });
    }
  } catch (error) {
    console.error('Error in createPetFromUrls:', error);
    res.apiServerError({ error: 'Failed to create pet from URLs', details: error.message });
  }
};

/**
 * Hide a pet (set visibility to 'hidden')
 * @param {Object} req - Express request object
 * @param {Object} res - Express response object
 */
exports.hidePet = async (req, res) => {
  const { id } = req.params;
  
  try {
    const updatedPet = await petModel.updatePet(id, { visibility: 'hidden' });
    res.apiSuccess({
      message: 'Pet hidden successfully',
      pet: updatedPet
    });
  } catch (err) {
    console.error('Error hiding pet:', err);
    if (err.message === 'Pet not found') {
      return res.apiNotFound({ error: 'Pet not found' });
    }
    res.apiServerError({ error: 'Error hiding pet', details: err.message });
  }
};

/**
 * Show a pet (set visibility to 'visible')
 * @param {Object} req - Express request object
 * @param {Object} res - Express response object
 */
exports.showPet = async (req, res) => {
  const { id } = req.params;
  
  try {
    const updatedPet = await petModel.updatePet(id, { visibility: 'visible' });
    res.apiSuccess({
      message: 'Pet is now visible',
      pet: updatedPet
    });
  } catch (err) {
    console.error('Error showing pet:', err);
    if (err.message === 'Pet not found') {
      return res.apiNotFound({ error: 'Pet not found' });
    }
    res.apiServerError({ error: 'Error showing pet', details: err.message });
  }
};

/**
 * Feature a pet (set visibility to 'featured')
 * @param {Object} req - Express request object
 * @param {Object} res - Express response object
 */
exports.featurePet = async (req, res) => {
  const { id } = req.params;
  
  try {
    const updatedPet = await petModel.updatePet(id, { visibility: 'featured' });
    res.apiSuccess({
      message: 'Pet is now featured',
      pet: updatedPet
    });
  } catch (err) {
    console.error('Error featuring pet:', err);
    if (err.message === 'Pet not found') {
      return res.apiNotFound({ error: 'Pet not found' });
    }
    res.apiServerError({ error: 'Error featuring pet', details: err.message });
  }
};<|MERGE_RESOLUTION|>--- conflicted
+++ resolved
@@ -208,13 +208,9 @@
       });
     } catch (err) {
       console.error('Error retrieving pets:', err);
-<<<<<<< HEAD
       res.apiServerError('pets.list.internal_error', { 
         originalError: err.message 
       });
-=======
-      res.apiServerError('pets.list.internal_error');
->>>>>>> 08d7f702
         }
 };
 
