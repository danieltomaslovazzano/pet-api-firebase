--- conflicted
+++ resolved
@@ -112,11 +112,7 @@
         
         switch(firebaseError.message) {
           case 'EMAIL_EXISTS':
-<<<<<<< HEAD
             return res.apiConflict('auth.register.email_exists', [], {}, { email });
-=======
-            return res.apiConflict('auth.register.email_exists', [], {}, { email: requestEmail });
->>>>>>> 08d7f702
           case 'INVALID_EMAIL':
             return res.apiValidationError([
               { field: 'email', code: 'INVALID_FORMAT', messageKey: 'auth.email.invalid_format' }
