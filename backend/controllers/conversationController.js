--- conflicted
+++ resolved
@@ -5,23 +5,9 @@
   try {
     const conversationData = req.body;
     
-<<<<<<< HEAD
     // Validate participants
     if (!conversationData.participants || !Array.isArray(conversationData.participants) || conversationData.participants.length < 2) {
       return res.apiValidationError([{field: "general", code: "VALIDATION_ERROR", messageKey: "conversations.validation.failed"}], "conversations.validation.error", { error: 'Participants must be an array with at least two participants' });
-=======
-    // Validate participants - more specific validation messages
-    if (!conversationData.participants) {
-      return res.apiValidationError([{field: "participants", code: "REQUIRED", messageKey: "conversations.validation.participants_required"}], "conversations.validation.participants_required");
-    }
-    
-    if (!Array.isArray(conversationData.participants)) {
-      return res.apiValidationError([{field: "participants", code: "INVALID_TYPE", messageKey: "conversations.validation.participants_array"}], "conversations.validation.participants_array");
-    }
-    
-    if (conversationData.participants.length < 2) {
-      return res.apiValidationError([{field: "participants", code: "INSUFFICIENT_PARTICIPANTS", messageKey: "conversations.validation.insufficient_participants"}], "conversations.validation.insufficient_participants");
->>>>>>> 08d7f702
     }
     
     // Multitenancy: Set organization context for the conversation
@@ -42,7 +28,6 @@
           });
           
           if (!isMember) {
-<<<<<<< HEAD
             return res.apiForbidden({ 
               error: 'Forbidden: All conversation participants must belong to the organization',
               details: `User ${participantId} is not a member of this organization`
@@ -53,31 +38,17 @@
             error: 'Error verifying organization membership', 
             details: error.message 
           });
-=======
-            return res.apiForbidden('conversations.create.forbidden_participant');
-          }
-        } catch (error) {
-          return res.apiServerError('conversations.create.membership_check_error');
->>>>>>> 08d7f702
         }
       }
     }
     
     // Create the conversation
     const conversation = await conversationModel.createConversation(conversationData);
-<<<<<<< HEAD
     res.apiCreated(conversation);
     
   } catch (error) {
     console.error('Error creating conversation:', error);
     res.apiServerError({ error: 'Error creating conversation', details: error.message });
-=======
-    res.apiCreated(conversation, 'conversations.create.success');
-    
-  } catch (error) {
-    console.error('Error creating conversation:', error);
-    res.apiServerError('conversations.create.error');
->>>>>>> 08d7f702
   }
 };
 
@@ -87,48 +58,31 @@
     
     // Validate ID format (basic UUID check)
     if (!id || !id.match(/^[0-9a-f]{8}-[0-9a-f]{4}-[0-9a-f]{4}-[0-9a-f]{4}-[0-9a-f]{12}$/i)) {
-<<<<<<< HEAD
       return res.apiValidationError([{field: "general", code: "VALIDATION_ERROR", messageKey: "conversations.validation.failed"}], "conversations.validation.error", { error: 'Invalid conversation ID format' });
-=======
-      return res.apiValidationError([{field: "general", code: "VALIDATION_ERROR", messageKey: "conversations.validation.invalid_id"}], "conversations.validation.invalid_id");
->>>>>>> 08d7f702
     }
     
     // Get the conversation
     const conversation = await conversationModel.getConversationById(id);
     
     if (!conversation) {
-<<<<<<< HEAD
-      return res.apiNotFound({ error: 'Conversation not found' });
-=======
-      return res.apiNotFound('conversations.not_found');
->>>>>>> 08d7f702
+      return res.apiNotFound({ error: 'Conversation not found' });
     }
     
     // Super admin can access any conversation
     if (req.user.isSuperAdmin) {
-<<<<<<< HEAD
       return res.apiSuccess(conversation);
-=======
-      return res.apiSuccess(conversation, 'conversations.get.success');
->>>>>>> 08d7f702
     }
     
     // Org context: check if conversation belongs to this organization
     if (req.organizationId && conversation.organizationId !== req.organizationId) {
-<<<<<<< HEAD
       return res.apiForbidden({ 
         error: 'Forbidden: Cannot access conversation outside your organization' 
       });
-=======
-      return res.apiForbidden('conversations.get.forbidden_organization');
->>>>>>> 08d7f702
     }
     
     // Check if user is participant (participants is now an array of IDs)
     const isParticipant = conversation.participants.includes(req.user.uid);
     if (!isParticipant) {
-<<<<<<< HEAD
       return res.apiForbidden({ 
         error: 'Forbidden: You must be a participant to view this conversation' 
       });
@@ -140,17 +94,6 @@
   } catch (error) {
     console.error('Error getting conversation by ID:', error);
     res.apiServerError({ error: 'Error retrieving conversation', details: error.message });
-=======
-      return res.apiForbidden('conversations.get.forbidden_participant');
-    }
-    
-    // User has access, return the conversation
-    res.apiSuccess(conversation, 'conversations.get.success');
-    
-  } catch (error) {
-    console.error('Error getting conversation by ID:', error);
-    res.apiServerError('conversations.get.error');
->>>>>>> 08d7f702
   }
 };
 
@@ -182,13 +125,9 @@
       });
       
       if (!isMember) {
-<<<<<<< HEAD
         return res.apiForbidden({ 
           error: 'Forbidden: Cannot access conversations for users outside your organization'
         });
-=======
-        return res.apiForbidden('conversations.get_user.forbidden_organization');
->>>>>>> 08d7f702
       }
       
       // Check if current user is admin in this org
@@ -200,7 +139,6 @@
       });
       
       if (!isAdmin) {
-<<<<<<< HEAD
         return res.apiForbidden({ 
           error: 'Forbidden: Only organization admins can view other users\' conversations'
         });
@@ -208,38 +146,21 @@
       
       const conversations = await conversationModel.getConversationsForUser(userId, req.organizationId);
       return res.apiSuccess(conversations);
-=======
-        return res.apiForbidden('conversations.get_user.forbidden_admin');
-      }
-      
-      const conversations = await conversationModel.getConversationsForUser(userId, req.organizationId);
-      return res.apiSuccess(conversations, 'conversations.get_user.success');
->>>>>>> 08d7f702
     } else {
       // Without organization context, only allow admin users
       if (req.user.role === 'admin') {
         const conversations = await conversationModel.getConversationsForUser(userId, null);
-<<<<<<< HEAD
         return res.apiSuccess(conversations);
       } else {
         return res.apiForbidden({ 
           error: 'Forbidden: You can only view your own conversations'
         });
-=======
-        return res.apiSuccess(conversations, 'conversations.get_user.success');
-      } else {
-        return res.apiForbidden('conversations.get_user.forbidden_self_only');
->>>>>>> 08d7f702
       }
     }
     
   } catch (error) {
     console.error('Error getting conversations for user:', error);
-<<<<<<< HEAD
     res.apiServerError({ error: 'Error retrieving conversations', details: error.message });
-=======
-    res.apiServerError('conversations.get_user.error');
->>>>>>> 08d7f702
   }
 };
 
@@ -252,54 +173,34 @@
     const conversation = await conversationModel.getConversationById(id);
     
     if (!conversation) {
-<<<<<<< HEAD
-      return res.apiNotFound({ error: 'Conversation not found' });
-=======
-      return res.apiNotFound('conversations.not_found');
->>>>>>> 08d7f702
+      return res.apiNotFound({ error: 'Conversation not found' });
     }
     
     // Super admin can access any conversation
     if (!req.user.isSuperAdmin) {
       // Org context: check if conversation belongs to this organization
       if (req.organizationId && conversation.organizationId !== req.organizationId) {
-<<<<<<< HEAD
         return res.apiForbidden({ 
           error: 'Forbidden: Cannot access conversation outside your organization' 
         });
-=======
-        return res.apiForbidden('conversations.soft_delete.forbidden_organization');
->>>>>>> 08d7f702
       }
       
       // Check if user is participant (participants is now an array of IDs)
       const isParticipant = conversation.participants.includes(userId);
       if (!isParticipant) {
-<<<<<<< HEAD
         return res.apiForbidden({ 
           error: 'Forbidden: You must be a participant to modify this conversation' 
         });
-=======
-        return res.apiForbidden('conversations.soft_delete.forbidden_participant');
->>>>>>> 08d7f702
       }
     }
     
     // Perform soft delete
     const result = await conversationModel.softDeleteConversation(id, userId);
-<<<<<<< HEAD
     res.apiSuccess(result);
     
   } catch (error) {
     console.error('Error soft deleting conversation:', error);
     res.apiServerError({ error: 'Error soft deleting conversation', details: error.message });
-=======
-    res.apiSuccess(result, 'conversations.soft_delete.success');
-    
-  } catch (error) {
-    console.error('Error soft deleting conversation:', error);
-    res.apiServerError('conversations.soft_delete.error');
->>>>>>> 08d7f702
   }
 };
 
@@ -310,33 +211,21 @@
     // Super admin can delete any conversation
     if (req.user.isSuperAdmin) {
       const result = await conversationModel.permanentDeleteConversation(id);
-<<<<<<< HEAD
       return res.apiSuccess(result);
-=======
-      return res.apiSuccess(result, 'conversations.permanent_delete.success');
->>>>>>> 08d7f702
     }
     
     // Get the conversation to check organization and access
     const conversation = await conversationModel.getConversationById(id);
     
     if (!conversation) {
-<<<<<<< HEAD
-      return res.apiNotFound({ error: 'Conversation not found' });
-=======
-      return res.apiNotFound('conversations.not_found');
->>>>>>> 08d7f702
+      return res.apiNotFound({ error: 'Conversation not found' });
     }
     
     // Org context: check if conversation belongs to this organization
     if (req.organizationId && conversation.organizationId !== req.organizationId) {
-<<<<<<< HEAD
       return res.apiForbidden({ 
         error: 'Forbidden: Cannot delete conversation outside your organization' 
       });
-=======
-      return res.apiForbidden('conversations.permanent_delete.forbidden_organization');
->>>>>>> 08d7f702
     }
     
     // Check if user is admin in this org
@@ -349,42 +238,26 @@
       });
       
       if (!isAdmin) {
-<<<<<<< HEAD
         return res.apiForbidden({ 
           error: 'Forbidden: Insufficient permissions to permanently delete conversations'
         });
-=======
-        return res.apiForbidden('conversations.permanent_delete.forbidden_permissions');
->>>>>>> 08d7f702
       }
     } else {
       // Without organization context, only allow global admin
       if (req.user.role !== 'admin') {
-<<<<<<< HEAD
         return res.apiForbidden({ 
           error: 'Forbidden: Insufficient permissions to permanently delete conversations'
         });
-=======
-        return res.apiForbidden('conversations.permanent_delete.forbidden_permissions');
->>>>>>> 08d7f702
       }
     }
     
     // Perform permanent delete
     const result = await conversationModel.permanentDeleteConversation(id);
-<<<<<<< HEAD
     res.apiSuccess(result);
     
   } catch (error) {
     console.error('Error permanently deleting conversation:', error);
     res.apiServerError({ error: 'Error permanently deleting conversation', details: error.message });
-=======
-    res.apiSuccess(result, 'conversations.permanent_delete.success');
-    
-  } catch (error) {
-    console.error('Error permanently deleting conversation:', error);
-    res.apiServerError('conversations.permanent_delete.error');
->>>>>>> 08d7f702
   }
 };
 
@@ -433,17 +306,10 @@
     const result = await conversationModel.hideConversation(id, userId);
     
     if (!result) {
-<<<<<<< HEAD
-      return res.apiNotFound({ error: 'Conversation not found' });
-    }
-    
-    res.apiSuccess(result);
-=======
-      return res.apiNotFound('conversations.not_found');
-    }
-    
-    res.apiSuccess(result, 'conversations.hide.success');
->>>>>>> 08d7f702
+      return res.apiNotFound({ error: 'Conversation not found' });
+    }
+    
+    res.apiSuccess(result);
     
   } catch (error) {
     console.error('Error hiding conversation:', error);
@@ -469,17 +335,10 @@
     const result = await conversationModel.unhideConversation(id, userId);
     
     if (!result) {
-<<<<<<< HEAD
-      return res.apiNotFound({ error: 'Conversation not found' });
-    }
-    
-    res.apiSuccess(result);
-=======
-      return res.apiNotFound('conversations.not_found');
-    }
-    
-    res.apiSuccess(result, 'conversations.unhide.success');
->>>>>>> 08d7f702
+      return res.apiNotFound({ error: 'Conversation not found' });
+    }
+    
+    res.apiSuccess(result);
     
   } catch (error) {
     console.error('Error unhiding conversation:', error);
@@ -505,17 +364,10 @@
     const result = await conversationModel.blockConversation(id, userId);
     
     if (!result) {
-<<<<<<< HEAD
-      return res.apiNotFound({ error: 'Conversation not found' });
-    }
-    
-    res.apiSuccess(result);
-=======
-      return res.apiNotFound('conversations.not_found');
-    }
-    
-    res.apiSuccess(result, 'conversations.block.success');
->>>>>>> 08d7f702
+      return res.apiNotFound({ error: 'Conversation not found' });
+    }
+    
+    res.apiSuccess(result);
     
   } catch (error) {
     console.error('Error blocking conversation:', error);
@@ -541,17 +393,10 @@
     const result = await conversationModel.unblockConversation(id, userId);
     
     if (!result) {
-<<<<<<< HEAD
-      return res.apiNotFound({ error: 'Conversation not found' });
-    }
-    
-    res.apiSuccess(result);
-=======
-      return res.apiNotFound('conversations.not_found');
-    }
-    
-    res.apiSuccess(result, 'conversations.unblock.success');
->>>>>>> 08d7f702
+      return res.apiNotFound({ error: 'Conversation not found' });
+    }
+    
+    res.apiSuccess(result);
     
   } catch (error) {
     console.error('Error unblocking conversation:', error);
@@ -581,18 +426,10 @@
     }
 
     const conversations = await conversationModel.getConversations(filters);
-<<<<<<< HEAD
     res.apiSuccess(conversations);
     
   } catch (error) {
     console.error('Error getting conversations:', error);
     res.apiServerError({ error: 'Error retrieving conversations', details: error.message });
-=======
-    res.apiSuccess(conversations, 'conversations.get_all.success');
-    
-  } catch (error) {
-    console.error('Error getting conversations:', error);
-    res.apiServerError('conversations.get_all.error');
->>>>>>> 08d7f702
   }
 };